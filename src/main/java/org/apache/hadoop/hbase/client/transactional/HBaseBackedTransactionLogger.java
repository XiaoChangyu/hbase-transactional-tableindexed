/**
 * Copyright 2009 The Apache Software Foundation Licensed to the Apache Software Foundation (ASF) under one or more
 * contributor license agreements. See the NOTICE file distributed with this work for additional information regarding
 * copyright ownership. The ASF licenses this file to you under the Apache License, Version 2.0 (the "License"); you may
 * not use this file except in compliance with the License. You may obtain a copy of the License at
 * http://www.apache.org/licenses/LICENSE-2.0 Unless required by applicable law or agreed to in writing, software
 * distributed under the License is distributed on an "AS IS" BASIS, WITHOUT WARRANTIES OR CONDITIONS OF ANY KIND,
 * either express or implied. See the License for the specific language governing permissions and limitations under the
 * License.
 */
package org.apache.hadoop.hbase.client.transactional;

import java.io.IOException;
import java.util.Random;

import org.apache.hadoop.conf.Configuration;
import org.apache.hadoop.hbase.HBaseConfiguration;
import org.apache.hadoop.hbase.HColumnDescriptor;
import org.apache.hadoop.hbase.HConstants;
import org.apache.hadoop.hbase.HTableDescriptor;
import org.apache.hadoop.hbase.client.Delete;
import org.apache.hadoop.hbase.client.Get;
import org.apache.hadoop.hbase.client.HBaseAdmin;
import org.apache.hadoop.hbase.client.HTableInterface;
import org.apache.hadoop.hbase.client.HTablePool;
import org.apache.hadoop.hbase.client.Put;
import org.apache.hadoop.hbase.client.Result;
import org.apache.hadoop.hbase.util.Bytes;

public class HBaseBackedTransactionLogger implements TransactionLogger {

    /** The name of the transaction status table. */
    public static final String TABLE_NAME = "__GLOBAL_TRX_LOG__";

    private static final byte[] INFO_FAMILY = Bytes.toBytes("Info");

    /**
     * Column which holds the transaction status.
     */
    private static final byte[] STATUS_QUALIFIER = Bytes.toBytes("Status");

    /**
     * Create the global transaction table.
     * 
     * @throws IOException
     */
    public static void createTable() throws IOException {
        createTable(HBaseConfiguration.create());
    }

    /**
     * Create the global transaction table with the given configuration.
     * 
     * @param conf
     * @throws IOException
     */
    public static void createTable(Configuration conf) throws IOException {
        HTableDescriptor tableDesc = new HTableDescriptor(TABLE_NAME);
        tableDesc.addFamily(new HColumnDescriptor(INFO_FAMILY));
<<<<<<< HEAD
        HBaseAdmin admin = new HBaseAdmin(conf);
        admin.createTable(tableDesc);
=======
        HBaseAdmin admin = new HBaseAdmin(HBaseConfiguration.create());
        if (!admin.tableExists(TABLE_NAME)) {
            admin.createTable(tableDesc);
        }
>>>>>>> 43482177
    }

    private Random random = new Random();
    private HTablePool tablePool = new HTablePool();

    private HTableInterface getTable() {
        return tablePool.getTable(TABLE_NAME);
    }

    private void putTable(final HTableInterface t) {
        if (t == null) {
            return;
        }
        tablePool.putTable(t);
    }

    public HBaseBackedTransactionLogger() throws IOException {
        initTable(HBaseConfiguration.create());
    }

    public HBaseBackedTransactionLogger(Configuration conf) throws IOException {
        initTable(conf);
    }

<<<<<<< HEAD
    private void initTable(Configuration conf) throws IOException {
        HBaseAdmin admin = new HBaseAdmin(conf);
=======
    private void initTable() throws IOException {
        HBaseAdmin admin = new HBaseAdmin(new Configuration());
>>>>>>> 43482177

        if (!admin.tableExists(TABLE_NAME)) {
            throw new RuntimeException("Table not created. Call createTable() first");
        }
    }

    public long createNewTransactionLog() {
        long id;
        TransactionStatus existing;

        do {
            id = random.nextLong();
            try {
                existing = getStatusForTransaction(id);
            } catch (IOException e) {
                throw new RuntimeException(e);
            }
        } while (existing != null);

        setStatusForTransaction(id, TransactionStatus.PENDING);

        return id;
    }

    public TransactionStatus getStatusForTransaction(final long transactionId) throws IOException {
        HTableInterface table = getTable();
        try {
            Result result = table.get(new Get(getRow(transactionId)));
            if (result == null || result.isEmpty()) {
                return null;
            }
            byte[] statusCell = result.getValue(INFO_FAMILY, STATUS_QUALIFIER);
            if (statusCell == null) {
                throw new RuntimeException("No status cell for row " + transactionId);
            }
            String statusString = Bytes.toString(statusCell);
            return TransactionStatus.valueOf(statusString);

        } catch (IOException e) {
            throw new RuntimeException(e);
        } finally {
            putTable(table);
        }
    }

    private byte[] getRow(final long transactionId) {
        return Bytes.toBytes("" + transactionId);
    }

    public void setStatusForTransaction(final long transactionId, final TransactionStatus status) {
        Put update = new Put(getRow(transactionId));
        update.add(INFO_FAMILY, STATUS_QUALIFIER, HConstants.LATEST_TIMESTAMP, Bytes.toBytes(status.name()));

        HTableInterface table = getTable();
        try {
            table.put(update);
        } catch (IOException e) {
            throw new RuntimeException(e);
        } finally {
            putTable(table);
        }
    }

    public void forgetTransaction(final long transactionId) {
        Delete delete = new Delete(getRow(transactionId));

        HTableInterface table = getTable();
        try {
            table.delete(delete);
        } catch (IOException e) {
            throw new RuntimeException(e);
        } finally {
            putTable(table);
        }
    }

}<|MERGE_RESOLUTION|>--- conflicted
+++ resolved
@@ -54,18 +54,14 @@
      * @param conf
      * @throws IOException
      */
-    public static void createTable(Configuration conf) throws IOException {
+    public static void createTable(final Configuration conf) throws IOException {
         HTableDescriptor tableDesc = new HTableDescriptor(TABLE_NAME);
         tableDesc.addFamily(new HColumnDescriptor(INFO_FAMILY));
-<<<<<<< HEAD
         HBaseAdmin admin = new HBaseAdmin(conf);
         admin.createTable(tableDesc);
-=======
-        HBaseAdmin admin = new HBaseAdmin(HBaseConfiguration.create());
         if (!admin.tableExists(TABLE_NAME)) {
             admin.createTable(tableDesc);
         }
->>>>>>> 43482177
     }
 
     private Random random = new Random();
@@ -86,17 +82,12 @@
         initTable(HBaseConfiguration.create());
     }
 
-    public HBaseBackedTransactionLogger(Configuration conf) throws IOException {
+    public HBaseBackedTransactionLogger(final Configuration conf) throws IOException {
         initTable(conf);
     }
 
-<<<<<<< HEAD
-    private void initTable(Configuration conf) throws IOException {
+    private void initTable(final Configuration conf) throws IOException {
         HBaseAdmin admin = new HBaseAdmin(conf);
-=======
-    private void initTable() throws IOException {
-        HBaseAdmin admin = new HBaseAdmin(new Configuration());
->>>>>>> 43482177
 
         if (!admin.tableExists(TABLE_NAME)) {
             throw new RuntimeException("Table not created. Call createTable() first");
